--- conflicted
+++ resolved
@@ -34,7 +34,6 @@
 </style>
 
 {{ for(var pool in it.stats.pools) { }}
-<<<<<<< HEAD
 <table>
     <thead>
     <tr>
@@ -58,33 +57,11 @@
             document.write(d)
           </script>
           </td>
-=======
-
-<div class="poolMinerTable">
-    <table class="pure-table">
-      <thead>
-      <tr>
-          <th>Blocks</th>
-          <th>Transaction</th>
-          <th>Miners</th>
-          <th>Shares</th>
-          <th>Amount</th>
-      </tr>
-      </thead>
-      {{ for(var p in it.stats.pools[pool].payments) { }}
-      <tr>
-          <td>{{=it.stats.pools[pool].payments[p].blocks}}</td>
-          <td>{{=it.stats.pools[pool].payments[p].txid}}</td>
->>>>>>> 0403a7d7
           <td>{{=it.stats.pools[pool].payments[p].miners}}</td>
           <td>{{=Math.round(it.stats.pools[pool].payments[p].shares)}}</td>
           <td>{{=it.stats.pools[pool].payments[p].paid}} {{=it.stats.pools[pool].symbol}}</td>
       </tr>
       {{ } }}
-<<<<<<< HEAD
-</table>
-=======
   </table>
 </div>
->>>>>>> 0403a7d7
 {{ } }}