--- conflicted
+++ resolved
@@ -111,13 +111,8 @@
                 res.write('\n');
                 var uid = Math.random().toString();
                 _this.liveStatConnections[uid] = res;
-<<<<<<< HEAD
-		res.flush();
-                res.on("close", function() {
-=======
 			res.flush();
                 req.on("close", function() {
->>>>>>> 1bccbebb
                     delete _this.liveStatConnections[uid];
                 });
                 return;
