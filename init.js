--- conflicted
+++ resolved
@@ -265,10 +265,7 @@
                         if (!_lastShareTimes[workerAddress] || !_lastStartTimes[workerAddress]) {
                             _lastShareTimes[workerAddress] = now;
                             _lastStartTimes[workerAddress] = now;
-<<<<<<< HEAD
-=======
                             logger.debug('PPLNT', msg.coin, 'Thread '+msg.thread, workerAddress+' joined current round.');
->>>>>>> e40f2913
                         }
                         if (_lastShareTimes[workerAddress] != null && _lastShareTimes[workerAddress] > 0) {
                             lastShareTime = _lastShareTimes[workerAddress];
@@ -277,15 +274,6 @@
                         
                         var redisCommands = [];
                         
-<<<<<<< HEAD
-                        // if its been less than 10 minutes since last share was submitted
-                        var timeChangeSec = roundTo(Math.max(now - lastShareTime, 0) / 1000, 4);
-                        var timeChangeTotal = roundTo(Math.max(now - lastStartTime, 0) / 1000, 4);
-                        if (timeChangeSec < 600) {
-                            // loyal miner keeps mining :)
-                            redisCommands.push(['hincrbyfloat', msg.coin + ':shares:timesCurrent', workerAddress, timeChangeSec]);                            
-                            logger.debug('PPLNT', msg.coin, 'Thread '+msg.thread, workerAddress+':{totalTimeSec:'+timeChangeTotal+', timeChangeSec:'+timeChangeSec+'}');
-=======
                         // if its been less than 15 minutes since last share was submitted
                         var timeChangeSec = roundTo(Math.max(now - lastShareTime, 0) / 1000, 4);
                         var timeChangeTotal = roundTo(Math.max(now - lastStartTime, 0) / 1000, 4);
@@ -293,7 +281,6 @@
                             // loyal miner keeps mining :)
                             redisCommands.push(['hincrbyfloat', msg.coin + ':shares:timesCurrent', workerAddress, timeChangeSec]);                            
                             //logger.debug('PPLNT', msg.coin, 'Thread '+msg.thread, workerAddress+':{totalTimeSec:'+timeChangeTotal+', timeChangeSec:'+timeChangeSec+'}');
->>>>>>> e40f2913
                             connection.multi(redisCommands).exec(function(err, replies){
                                 if (err)
                                     logger.error('PPLNT', msg.coin, 'Thread '+msg.thread, 'Error with time share processor call to redis ' + JSON.stringify(err));
@@ -301,10 +288,7 @@
                         } else {
                             // they just re-joined the pool
                             _lastStartTimes[workerAddress] = now;
-<<<<<<< HEAD
-=======
                             logger.debug('PPLNT', msg.coin, 'Thread '+msg.thread, workerAddress+' re-joined current round.');
->>>>>>> e40f2913
                         }
                         
                         // track last time share
